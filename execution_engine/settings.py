from pydantic import BaseModel, BaseSettings, Field


class OMOPSettings(BaseModel):
    """
    OMOP database connection parameters.
    """

    host: str
    port: int
    user: str
    password: str
    database: str
    db_data_schema: str = Field(alias="data_schema", default="cds_cdm")
    db_result_schema: str = Field(alias="result_schema", default="celida")

    class Config:
        """
        Pydantic config.
        """

        allow_population_by_field_name = True


class Settings(BaseSettings):  # type: ignore
    """Application settings."""

    fhir_terminology_server_url: str = "http://tx.fhir.org/r4"
    fhir_base_url: str

    celida_ee_timezone: str
<<<<<<< HEAD
    celida_ee_parallel_task_runner: bool = False
=======
    celida_ee_episode_of_care_visit_detail: bool = False
>>>>>>> e458284d

    omop: OMOPSettings

    class Config:
        """
        Configuration for the settings.
        """

        env_file = ".env"
        env_file_encoding = "utf-8"
        env_nested_delimiter = "__"


config = Settings()<|MERGE_RESOLUTION|>--- conflicted
+++ resolved
@@ -29,11 +29,8 @@
     fhir_base_url: str
 
     celida_ee_timezone: str
-<<<<<<< HEAD
     celida_ee_parallel_task_runner: bool = False
-=======
     celida_ee_episode_of_care_visit_detail: bool = False
->>>>>>> e458284d
 
     omop: OMOPSettings
 
