import base64
import datetime
import json
import logging
from enum import Enum, auto
from typing import List, Any

from sqlalchemy.exc import DBAPIError, IntegrityError, ProgrammingError, SQLAlchemyError

import execution_engine.util.logic as logic
from execution_engine.constants import CohortCategory
from execution_engine.omop.criterion.abstract import Criterion
from execution_engine.omop.db.celida.tables import ResultInterval
from execution_engine.omop.sqlclient import OMOPSQLClient
from execution_engine.settings import get_config
<<<<<<< HEAD
from execution_engine.task.process import (
    Interval,
    IntervalWithCount,
    AnyInterval,
    GeneralizedInterval,
    get_processing_module,
    interval_like,
)
=======
from execution_engine.task.process import Interval, get_processing_module
from execution_engine.util.enum import TimeIntervalType
>>>>>>> b05950d7
from execution_engine.util.interval import IntervalType
from execution_engine.util.types import PersonIntervals, TimeRange

process = get_processing_module()


def get_engine() -> OMOPSQLClient:
    """
    Returns a OMOPSQLClient object.
    """
    return OMOPSQLClient(
        **get_config().omop.model_dump(by_alias=True),
        timezone=get_config().timezone,
        null_pool=True,
    )


class TaskStatus(Enum):
    """
    An enumeration of task statuses.
    """

    PENDING = auto()
    RUNNING = auto()
    COMPLETED = auto()
    FAILED = auto()


class TaskError(Exception):
    """
    A TaskError is raised when a task fails.
    """


class Task:
    """
    A Task object represents a task that needs to be run.
    """

    def __init__(
        self,
        expr: logic.BaseExpr,
        bind_params: dict | None,
        store_result: bool = False,
    ) -> None:
        self.expr = expr
        self.dependencies: list[Task] = []
        self.status = TaskStatus.PENDING
        self.bind_params = bind_params if bind_params is not None else {}
        self.store_result = store_result

    @property
    def category(self) -> CohortCategory:
        """
        Returns the category of the task.
        """
        return self.bind_params["category"]

    def get_base_task(self) -> "Task":
        """
        Returns the base task of the task.
        """

        def find_base_task(task: Task) -> Task:
            """
            Recursively find the base task for a given task.

            :param task: The Task object to find the base task for.
            :return: The base Task object with no dependencies.
            """
            if not task.dependencies:  # No dependencies means this is the base task
                return task
            else:
                # Recursively find the base task for the first dependency.
                # This assumes that all dependencies eventually lead to the same base task.
                return find_base_task(task.dependencies[0])

        return find_base_task(self)

    def select_predecessor_result(
        self, expr: logic.BaseExpr, data: list[PersonIntervals]
    ) -> PersonIntervals:
        """
        Select the result results of the predecessor task from the given expression.

        This is required in expressions where order is important, e.g. in BinaryNonCommutativeOperator.
        As the nx.DiGraph (and by inheritance, ExecutionGraph) does not store the order of the predecessors,
        we need to find the predecessor task by its expression and select the result from the data.

        :param expr: The expression of the predecessor task.
        :param data: The input data.
        :return: The result of the predecessor task.
        """
        if len(self.dependencies) == 0:
            raise ValueError("Task has no dependencies.")

        idx = next((i for i, t in enumerate(self.dependencies) if t.expr == expr), None)

        if idx is None:
            raise ValueError(
                f"Task with expression '{str(expr)}' not found in dependencies."
            )

        return data[idx]

    def run(
        self,
        data: list[PersonIntervals],
        base_data: PersonIntervals | None,
        bind_params: dict,
    ) -> PersonIntervals:
        """
        Runs the task.

        :param data: The input data.
        :param base_data: The result of the base criterion or None, if this is the base criterion.
        :param bind_params: The parameters.
        :return: The result of the task.
        """

        # todo: should we only use the params from the task instead of the parameter?
        bind_params = bind_params | self.bind_params

        observation_window = TimeRange(
            start=bind_params["observation_start_datetime"],
            end=bind_params["observation_end_datetime"],
            name="observation_window",
        )

        self.status = TaskStatus.RUNNING
        logging.debug(f"Running task '{self.name()}'")

        try:
            if len(self.dependencies) == 0 or self.expr.is_Atom:
                # atomic expressions (i.e. criterion)

                logging.debug(f"Running criterion - '{self.name()}'")

                assert isinstance(self.expr, Criterion), "Dependency is not a Criterion"

                result = self.handle_criterion(
                    self.expr, bind_params, base_data, observation_window
                )

                logging.debug(f"Storing results - '{self.name()}'")
                self.store_result_in_db(result, base_data, bind_params)

            else:
                assert (
                    base_data is not None
                ), "base_data shall not be None for non-atomic expression"

                logging.debug(f"Running dependencies - '{self.name()}'")

                # non-atomic expressions (i.e. logical operations on criteria)
                if isinstance(self.expr, logic.Not):
                    result = self.handle_unary_logical_operator(
                        data, base_data, observation_window
                    )
                elif isinstance(self.expr, logic.TemporalCount):
                    result = self.handle_temporal_operator(data, observation_window)
                elif isinstance(
                    self.expr,
                    (logic.CommutativeOperator),
                ):
                    result = self.handle_binary_logical_operator(data)
                elif isinstance(self.expr, logic.BinaryNonCommutativeOperator):
                    result = self.handle_left_dependent_toggle(
                        left=self.select_predecessor_result(self.expr.left, data),
                        right=self.select_predecessor_result(self.expr.right, data),
                        base_data=base_data,
                        observation_window=observation_window,
                    )
                else:
                    raise ValueError(f"Unsupported expression type: {type(self.expr)}")

                if self.store_result:
                    if not self.expr.is_Atom:
                        result = self.insert_negative_intervals(
                            result, base_data, observation_window
                        )
                    logging.debug(f"Storing results - '{self.name()}'")
                    self.store_result_in_db(result, base_data, bind_params)

        except Exception as e:
            self.status = TaskStatus.FAILED
            exception_type = type(e).__name__  # Get the type of the exception
            raise TaskError(
                f"Task '{self.name()}' failed with error: {exception_type}"
            ) from e

        self.status = TaskStatus.COMPLETED

        return result

    @classmethod
    def handle_criterion(
        cls,
        criterion: Criterion,
        bind_params: dict,
        base_data: PersonIntervals | None,
        observation_window: TimeRange,
    ) -> PersonIntervals:
        """
        Handles a criterion by querying the database.

        :param criterion: The criterion to handle.
        :param bind_params: The parameters.
        :param base_data: The result of the base criterion or None, if this is the base criterion.
        :param observation_window: The observation window.
        :return: A DataFrame with the result of the query.
        """
        engine = get_engine()
        query = criterion.create_query()
        engine.log_query(query, params=bind_params)

        logging.debug(f"Running query - '{criterion.description()}'")
        result = engine.raw_query(query, params=bind_params)

        # merge overlapping/adjacent intervals to reduce the number of intervals - but NEGATIVE is dominant over
        # POSITIVE here, i.e. if there is a NEGATIVE interval, the result is NEGATIVE, regardless of any POSITIVE
        # intervals at the same time
        logging.debug(f"Merging intervals - '{criterion.description()}'")
        with IntervalType.custom_union_priority_order(
            IntervalType.intersection_priority()
        ):
            data = process.result_to_intervals(result)

        logging.debug(f"Processing data - '{criterion.description()}'")
        data = criterion.process_data(data, base_data, observation_window)

        return data

    def handle_unary_logical_operator(
        self,
        data: list[PersonIntervals],
        base_data: PersonIntervals,
        observation_window: TimeRange,
    ) -> PersonIntervals:
        """
        Handles a unary logical operator (Not) by inverting the intervals of the dependency.

        Patients for which no data is available in the data are identified from the result of the base criterion
        and the full observation window is added for these patients. Otherwise, these patients would be missing
        from the result.

        :param data: The input data.
        :param base_data: The result of the base criterion (required to add full observation window for patients with
                no data).
        :param observation_window: The observation window.
        :return: A DataFrame with the inverted intervals.
        """
        assert self.expr.is_Not, "Dependency is not a Not expression."

        result = process.invert_intervals(
            data[0],
            base_data,
            observation_window=observation_window,
        )

        return result

    def handle_binary_logical_operator(
        self, data: list[PersonIntervals]
    ) -> PersonIntervals:
        """
        Handles a binary logical operator by using the appropriate processing function.

        :param data: The input data.
        :return: A DataFrame with the merged or intersected intervals.
        """

        if (
            isinstance(self.expr, (logic.And, logic.NonSimplifiableAnd, logic.Or))
            and len(data) == 1
        ):
            # if there is only one dependency, return the intervals of that dependency, i.e. no merge/intersect
            return data[0]

        if isinstance(self.expr, (logic.And, logic.NonSimplifiableAnd)):
            result = process.intersect_intervals(data)
        elif isinstance(self.expr, (logic.Or, logic.NonSimplifiableOr)):
            result = process.union_intervals(data)
        elif isinstance(self.expr, logic.Count):
            result = process.count_intervals(data)
            result = process.filter_count_intervals(
                result,
                min_count=self.expr.count_min,
                max_count=self.expr.count_max,
            )
        elif isinstance(self.expr, logic.CappedCount):
            def interval_counts(start: int, end: int, intervals: List[AnyInterval]) -> GeneralizedInterval:
                positive_count = 0
                not_applicable_count = 0
                for interval in intervals:
                    if interval is None or interval.type == IntervalType.NEGATIVE:
                        pass
                    elif interval.type == IntervalType.POSITIVE:
                        positive_count += 1
                    elif interval.type == IntervalType.NOT_APPLICABLE:
                        not_applicable_count += 1
                # we require at least one positive interval to be present in any case (hence the max(1, ...))
                effective_count_min = max(1, self.expr.count_min - not_applicable_count)
                if positive_count >= effective_count_min:
                    effective_type = IntervalType.POSITIVE
                else:
                    effective_type = IntervalType.NEGATIVE
                ratio = positive_count / effective_count_min
                return IntervalWithCount(start, end, effective_type, ratio)
            return process.find_rectangles(data, interval_counts)

        elif isinstance(self.expr, logic.AllOrNone):
            raise NotImplementedError("AllOrNone is not implemented yet.")
        else:
            raise ValueError(f"Unsupported expression type: {self.expr}")

        return result

<<<<<<< HEAD
    def handle_no_data_preserving_operator(
        self,
        data: list[PersonIntervals],
        base_data: PersonIntervals,
        observation_window: TimeRange,
    ) -> PersonIntervals:
        """
        Handles a NoDataPreservingAnd/Or operator.

        These are used to combine POPULATION, INTERVENTION and POPULATION/INTERVENTION results from different
        population/intervention pairs into a single result (i.e. the full recommendation's POPULATION etc.).

        The POSITIVE intervals are intersected (And) or merged (Or), the NO_DATA intervals are intersected and the
        remaining intervals are set to NEGATIVE.

        :param data: The input data.
        :param base_data: The result of the base criterion.
        :param observation_window: The observation window.
        :return: A DataFrame with the merged intervals.
        """
        assert isinstance(
            self.expr, (logic.NoDataPreservingAnd, logic.NoDataPreservingOr)
        ), "Dependency is not a NoDataPreservingAnd / NoDataPreservingOr expression."

        if isinstance(self.expr, logic.NoDataPreservingAnd):
            def intersection_interval(start: int, end: int, intervals: List[GeneralizedInterval]) -> GeneralizedInterval:
                with IntervalType.intersection_order():
                    min_interval = min(intervals, key = lambda i: IntervalType.NEGATIVE if i is None else i.type)
                if min_interval is not None:
                    return interval_like(min_interval, start, end)
                else:
                    # Explicit representation of negative intervals is
                    # required here because the database views do not
                    # understand the implicit representation.
                    return Interval(start, end, IntervalType.NEGATIVE)
            result = process.find_rectangles(data, intersection_interval)
        else:
            assert isinstance(self.expr, logic.NoDataPreservingOr)
            result = process.union_intervals(data)

        # todo: the only difference between this function and handle_binary_logical_operator is the following lines
        #  - can we merge?
        result_negative = process.complementary_intervals(
            result,
            reference=base_data,
            observation_window=observation_window,
            interval_type=IntervalType.NEGATIVE,
        )

        def union_interval(start: int, end: int, intervals: List[GeneralizedInterval]) -> GeneralizedInterval:
            with IntervalType.union_order():
                max_interval = max(intervals, key=lambda i: IntervalType.NEGATIVE if i is None else i.type)
            if max_interval is not None:
                return interval_like(max_interval, start, end)
            else:
                # Explicit representation of negative intervals is
                # required here because the database views do not
                # understand the implicit representation.
                return Interval(start, end, IntervalType.NEGATIVE)
        result = process.find_rectangles([result, result_negative], union_interval)

        return result

=======
>>>>>>> b05950d7
    def handle_left_dependent_toggle(
        self,
        left: PersonIntervals,
        right: PersonIntervals,
        base_data: PersonIntervals,
        observation_window: TimeRange,
    ) -> PersonIntervals:
        """
        Handles a left dependent toggle or a conditional filter by merging the intervals of the left dependency with the
        intervals of the right dependency according to the following rules. The difference between the two is that
        the conditional filter yields NEGATIVE if left dependence is NEGATIVE or NO_DATA, while the left dependent
        toggle yields NOT_APPLICABLE in these cases.

        LeftDependentToggle
        -------------------
        - If P is NEGATIVE or NO_DATA, the result is NOT_APPLICABLE (NO_DATA: because we cannot decide whether the
            recommendation is applicable or not).
        - If P is POSITIVE, the result is:
            - POSITIVE if I is POSITIVE
            - NEGATIVE if I is NEGATIVE
            - NO_DATA if I is NO_DATA

        In tabular form:

        | P | I | Result |
        |---|---|--------|
        | NEGATIVE | * | NOT_APPLICABLE |
        | NO_DATA | * | NOT_APPLICABLE |
        | POSITIVE | POSITIVE | POSITIVE |
        | POSITIVE | NEGATIVE | NEGATIVE |
        | POSITIVE | NO_DATA | NO_DATA |

        ConditionalFilter
        -------------------
        - If P is NEGATIVE or NO_DATA, the result is NEGATIVE.
        - If P is POSITIVE, the result is:
            - POSITIVE if I is POSITIVE
            - NEGATIVE if I is NEGATIVE
            - NO_DATA if I is NO_DATA

        In tabular form:

        | P | I | Result |
        |---|---|--------|
        | NEGATIVE | * | NEGATIVE |
        | NO_DATA | * | NEGATIVE |
        | POSITIVE | POSITIVE | POSITIVE |
        | POSITIVE | NEGATIVE | NEGATIVE |
        | POSITIVE | NO_DATA | NO_DATA |

        :param left: The intervals of the left dependency (the one that determines whether the right dependency is
                    returned).
        :param right: The intervals of the right dependency (the one that is taken when the left dependency is
                      POSITIVE).
        :param base_data: The result of the base criterion.
        :param observation_window: The observation window.
        :return: A DataFrame with the merged intervals.
        """
        assert isinstance(
            self.expr, (logic.LeftDependentToggle, logic.ConditionalFilter)
        ), "Dependency is not a LeftDependentToggle or ConditionalFilter expression."

        # data[0] is the left dependency (i.e. P)
        # data[1] is the right dependency (i.e. I)
        # observation_window_intervals extends the result to the
        # correct temporal range; Its type is not important.
        observation_window_intervals = {key: [Interval(observation_window.start.timestamp(),
                                                       observation_window.end.timestamp(),
                                                       IntervalType.POSITIVE)]
                                        for key in left.keys()}
        if isinstance(self.expr, logic.LeftDependentToggle):
            fill_type = IntervalType.NOT_APPLICABLE
        else:
            assert isinstance(self.expr, logic.ConditionalFilter)
            fill_type = IntervalType.NEGATIVE

        def new_interval(start: int, end: int, intervals: List[GeneralizedInterval]) -> GeneralizedInterval:
            left_interval, right_interval, observation_window_ = intervals
            if (left_interval is None) or not left_interval.type == IntervalType.POSITIVE :
                # no left_interval or not positive -> use fill type
                return Interval(start, end, fill_type)
            elif right_interval is not None:
                return interval_like(right_interval, start, end)
            else: # left_interval but not right_interval -> implicit negative
                return None
        return process.find_rectangles([left, right, observation_window_intervals], new_interval)

    def handle_temporal_operator(
        self, data: list[PersonIntervals], observation_window: TimeRange
    ) -> PersonIntervals:
        """
        Handles a TemporalCount operator.

        May be used to aggregate multiple criteria in a temporal manner, e.g. to count the number of times a certain
        condition is met within a certain time frame (e.g. morning shift).

        :param data: The input data.
        :param observation_window: The observation window.
        :return: A DataFrame with the merged intervals.
        """

        data_p = data[0]
        # data_p = process.select_type(data[0], IntervalType.POSITIVE)
        # data_p = {key: val for key, val in data_p.items() if val}

        def get_start_end_from_interval_type(
            type_: TimeIntervalType,
        ) -> tuple[datetime.time, datetime.time]:
            """
            Returns the start and end time for a given TimeIntervalType, read from the configuration.
            """
            try:
                cnf = getattr(get_config().time_intervals, type_.value)
            except AttributeError:
                raise ValueError(f"No time interval settings for {type_}")
            return cnf.start, cnf.end

        assert isinstance(self.expr, logic.TemporalCount), "Invalid expression type"
        assert self.expr.count_min == 1
        assert self.expr.count_max is None

        if self.expr.interval_criterion is not None:

            # last element is the indicator windows
            assert (
                len(data) >= 2
            ), "TemporalCount with indicator criterion requires at least two inputs"
            data, indicator_personal_windows = data[:-1], data[-1]

            result = process.find_overlapping_personal_windows(
                indicator_personal_windows, data_p
            )
        else:

            if self.expr.interval_type == TimeIntervalType.ANY_TIME:
                indicator_windows = [
                    Interval(
                        lower=observation_window.start.timestamp(),
                        upper=observation_window.end.timestamp(),
                        type=IntervalType.POSITIVE,
                    )
                ]
            else:
                if self.expr.interval_type is not None:
                    start_time, end_time = get_start_end_from_interval_type(
                        self.expr.interval_type
                    )
                elif (
                    self.expr.start_time is not None and self.expr.end_time is not None
                ):
                    start_time, end_time = self.expr.start_time, self.expr.end_time
                else:
                    raise ValueError("Invalid time interval settings")

                indicator_windows = process.create_time_intervals(
                    start_datetime=observation_window.start,
                    end_datetime=observation_window.end,
                    start_time=start_time,
                    end_time=end_time,
                    interval_type=IntervalType.POSITIVE,
                    timezone=get_config().timezone,
                )

            # Incrementally compute the interval type for each window
            # interval.
            window_types: dict[AnyInterval, Any] = dict() # window interval -> interval type
            def update_window_type(window_interval, data_interval):
                window_type = window_types.get(window_interval.lower, None)
                if data_interval is None or data_interval.type is IntervalType.NEGATIVE:
                    if window_type is not IntervalType.POSITIVE:
                        window_type = IntervalType.NEGATIVE
                elif data_interval.type is IntervalType.POSITIVE:
                    window_type = IntervalType.POSITIVE
                elif data_interval.type is IntervalType.NOT_APPLICABLE:
                    if window_type is None:
                        window_type = IntervalType.NOT_APPLICABLE
                else:
                    assert data_interval.type is IntervalType.NO_DATA
                    if window_type is None:
                        window_type = IntervalType.NO_DATA
                window_types[window_interval.lower] = window_type
                return window_type
            # The boundaries of the result intervals are identical to
            # those of the window intervals. In addition, update the
            # result interval window types based on the data
            # intervals.
            def is_same_interval(left_intervals, right_intervals):
                left_window_interval, left_data_interval = left_intervals
                right_window_interval, right_data_interval = right_intervals
                if right_window_interval is None:
                    if left_window_interval is None:
                        return True
                    else:
                        update_window_type(left_window_interval, left_data_interval)
                        return False
                else:
                    update_window_type(right_window_interval, right_data_interval)
                    if left_window_interval is None:
                        return False
                    else:
                        if left_window_interval is right_window_interval:
                            return True
                        else:
                            update_window_type(left_window_interval, left_data_interval)
                            return False
            # Create result intervals based on the computed interval
            # types.
            def result_interval(start: int, end: int, intervals: List[AnyInterval]):
                window_interval, data_interval = intervals
                if window_interval is None or window_interval.type is IntervalType.NOT_APPLICABLE:
                    return Interval(start, end, IntervalType.NOT_APPLICABLE)
                else:
                    window_type = window_types.get(window_interval.lower, None)
                    if window_type is None:
                        window_type = update_window_type(window_interval, data_interval)
                    return Interval(start, end, window_type)
            person_indicator_windows = { key: indicator_windows for key in data_p.keys() }
            result = process.find_rectangles([ person_indicator_windows, data_p],
                                             result_interval,
                                             is_same_result=is_same_interval)

        return result

    def insert_negative_intervals(
        self,
        data: PersonIntervals,
        base_data: PersonIntervals,
        observation_window: TimeRange,
    ) -> PersonIntervals:
        """
        Inserts negative intervals into the result.

        Usually, negative intervals are implicit. This functions fills all gaps between other intervals with negative
        intervals.

        :param data: The input data.
        :param base_data: The result of the base criterion.
        :param observation_window: The observation window.
        :return: A DataFrame with the merged intervals.
        """

        data_negative = process.complementary_intervals(
            data,
            reference=base_data,
            observation_window=observation_window,
            interval_type=IntervalType.NEGATIVE,
        )

        result = process.concat_intervals([data, data_negative])

        return result

    def store_result_in_db(
        self,
        result: PersonIntervals,
        base_data: PersonIntervals | None,
        bind_params: dict,
    ) -> None:
        """
        Stores the result in the database.

        :param result: The result to store.
        :param base_data: The result of the base criterion.
        :param bind_params: The parameters.
        :return: None.
        """
        if not result:
            return

        if base_data is not None:
            # intersect with the base criterion
            result = process.mask_intervals(
                result,
                mask=base_data,
            )

            if not result:
                return

        pi_pair_id = bind_params.get("pi_pair_id", None)
        criterion_id = self.expr.id if self.expr.is_Atom else None  # type: ignore # when expr.is_Atom, criterion is not None

        if self.expr.is_Atom:
            assert pi_pair_id is None, "pi_pair_id shall be None for criterion"

        params = dict(
            criterion_id=criterion_id,
            pi_pair_id=pi_pair_id,
            run_id=bind_params["run_id"],
            cohort_category=self.category,
        )
        def interval_data(interval):
            data = dict(
                interval_start=interval.lower,
                interval_end=interval.upper,
                interval_type=interval.type,
            )
            if isinstance(interval, Interval):
                data["interval_ratio"] = None
            else:
                assert isinstance(interval, IntervalWithCount)
                data["interval_ratio"] = interval.count
            return data

        try:
            with get_engine().begin() as conn:
                conn.execute(
                    ResultInterval.__table__.insert(),
                    [
                        {
                            "person_id": person_id,
                            **interval_data(normalized_interval),
                            **params,
                        }
                        for person_id, intervals in result.items()
                        for interval in intervals
                        for normalized_interval in [
                            process.normalize_interval(interval)
                        ]
                    ],
                )
        except ProgrammingError as e:
            # Handle programming errors (e.g., syntax errors)
            logging.error(f"A programming error occurred in task {self.name()}: {e}")
            raise
        except IntegrityError as e:
            # Handle integrity errors (e.g., constraint violations)
            logging.error(
                f"A database integrity error occurred in task {self.name()}: {e}"
            )
            raise
        except DBAPIError as e:
            # Handle exceptions specific to the DBAPI in use
            logging.error(f"A DBAPI error occurred in task {self.name()}: {e}")
            raise
        except SQLAlchemyError as e:
            # Handle general SQLAlchemy errors
            logging.error(f"A SQLAlchemy error occurred in task {self.name()}: {e}")
            raise
        except Exception as e:
            # Handle other exceptions
            logging.error(f"An error occurred in task {self.name()}: {e}")
            raise

    def name(self) -> str:
        """
        Returns the (unique) name of the Task object.

        Uniqueness is guaranteed by prepending the base64-encoded hash of the Task object.
        """
        if self.expr.is_Atom:
            return f"[{self.id()}] {str(self)}"
        else:
            return f"[{self.id()}] {self.expr.__class__.__name__}()"

    def id(self) -> str:
        """
        Returns the id of the Task object.
        """
        hash_value = hash((self.expr, json.dumps(self.bind_params)))

        # Determine the number of bytes needed. Python's hash returns a value based on the platform's pointer size.
        # It's 8 bytes for 64-bit systems and 4 bytes for 32-bit systems.
        num_bytes = 8 if hash_value.bit_length() > 32 else 4

        # Convert the hash to bytes. Specify 'big' for big-endian and 'signed=True' to handle negative values.
        hash_bytes = hash_value.to_bytes(num_bytes, byteorder="big", signed=True)

        # Base64 encode and return the result
        return base64.b64encode(hash_bytes).decode()

    def __hash__(self) -> int:
        """
        Returns the hash of the Task object.
        """
        return hash((self.expr, json.dumps(self.bind_params)))

    def __repr__(self) -> str:
        """
        Returns a string representation of the Task object.
        """
        return f"Task({self.expr}), category={self.category})"<|MERGE_RESOLUTION|>--- conflicted
+++ resolved
@@ -3,7 +3,7 @@
 import json
 import logging
 from enum import Enum, auto
-from typing import List, Any
+from typing import List
 
 from sqlalchemy.exc import DBAPIError, IntegrityError, ProgrammingError, SQLAlchemyError
 
@@ -13,19 +13,15 @@
 from execution_engine.omop.db.celida.tables import ResultInterval
 from execution_engine.omop.sqlclient import OMOPSQLClient
 from execution_engine.settings import get_config
-<<<<<<< HEAD
 from execution_engine.task.process import (
+    AnyInterval,
+    GeneralizedInterval,
     Interval,
     IntervalWithCount,
-    AnyInterval,
-    GeneralizedInterval,
     get_processing_module,
     interval_like,
 )
-=======
-from execution_engine.task.process import Interval, get_processing_module
 from execution_engine.util.enum import TimeIntervalType
->>>>>>> b05950d7
 from execution_engine.util.interval import IntervalType
 from execution_engine.util.types import PersonIntervals, TimeRange
 
@@ -317,7 +313,10 @@
                 max_count=self.expr.count_max,
             )
         elif isinstance(self.expr, logic.CappedCount):
-            def interval_counts(start: int, end: int, intervals: List[AnyInterval]) -> GeneralizedInterval:
+
+            def interval_counts(
+                start: int, end: int, intervals: List[AnyInterval]
+            ) -> GeneralizedInterval:
                 positive_count = 0
                 not_applicable_count = 0
                 for interval in intervals:
@@ -328,13 +327,14 @@
                     elif interval.type == IntervalType.NOT_APPLICABLE:
                         not_applicable_count += 1
                 # we require at least one positive interval to be present in any case (hence the max(1, ...))
-                effective_count_min = max(1, self.expr.count_min - not_applicable_count)
+                effective_count_min = max(1, self.expr.count_min - not_applicable_count)  # type: ignore[attr-defined]
                 if positive_count >= effective_count_min:
                     effective_type = IntervalType.POSITIVE
                 else:
                     effective_type = IntervalType.NEGATIVE
                 ratio = positive_count / effective_count_min
                 return IntervalWithCount(start, end, effective_type, ratio)
+
             return process.find_rectangles(data, interval_counts)
 
         elif isinstance(self.expr, logic.AllOrNone):
@@ -344,72 +344,6 @@
 
         return result
 
-<<<<<<< HEAD
-    def handle_no_data_preserving_operator(
-        self,
-        data: list[PersonIntervals],
-        base_data: PersonIntervals,
-        observation_window: TimeRange,
-    ) -> PersonIntervals:
-        """
-        Handles a NoDataPreservingAnd/Or operator.
-
-        These are used to combine POPULATION, INTERVENTION and POPULATION/INTERVENTION results from different
-        population/intervention pairs into a single result (i.e. the full recommendation's POPULATION etc.).
-
-        The POSITIVE intervals are intersected (And) or merged (Or), the NO_DATA intervals are intersected and the
-        remaining intervals are set to NEGATIVE.
-
-        :param data: The input data.
-        :param base_data: The result of the base criterion.
-        :param observation_window: The observation window.
-        :return: A DataFrame with the merged intervals.
-        """
-        assert isinstance(
-            self.expr, (logic.NoDataPreservingAnd, logic.NoDataPreservingOr)
-        ), "Dependency is not a NoDataPreservingAnd / NoDataPreservingOr expression."
-
-        if isinstance(self.expr, logic.NoDataPreservingAnd):
-            def intersection_interval(start: int, end: int, intervals: List[GeneralizedInterval]) -> GeneralizedInterval:
-                with IntervalType.intersection_order():
-                    min_interval = min(intervals, key = lambda i: IntervalType.NEGATIVE if i is None else i.type)
-                if min_interval is not None:
-                    return interval_like(min_interval, start, end)
-                else:
-                    # Explicit representation of negative intervals is
-                    # required here because the database views do not
-                    # understand the implicit representation.
-                    return Interval(start, end, IntervalType.NEGATIVE)
-            result = process.find_rectangles(data, intersection_interval)
-        else:
-            assert isinstance(self.expr, logic.NoDataPreservingOr)
-            result = process.union_intervals(data)
-
-        # todo: the only difference between this function and handle_binary_logical_operator is the following lines
-        #  - can we merge?
-        result_negative = process.complementary_intervals(
-            result,
-            reference=base_data,
-            observation_window=observation_window,
-            interval_type=IntervalType.NEGATIVE,
-        )
-
-        def union_interval(start: int, end: int, intervals: List[GeneralizedInterval]) -> GeneralizedInterval:
-            with IntervalType.union_order():
-                max_interval = max(intervals, key=lambda i: IntervalType.NEGATIVE if i is None else i.type)
-            if max_interval is not None:
-                return interval_like(max_interval, start, end)
-            else:
-                # Explicit representation of negative intervals is
-                # required here because the database views do not
-                # understand the implicit representation.
-                return Interval(start, end, IntervalType.NEGATIVE)
-        result = process.find_rectangles([result, result_negative], union_interval)
-
-        return result
-
-=======
->>>>>>> b05950d7
     def handle_left_dependent_toggle(
         self,
         left: PersonIntervals,
@@ -476,26 +410,39 @@
         # data[1] is the right dependency (i.e. I)
         # observation_window_intervals extends the result to the
         # correct temporal range; Its type is not important.
-        observation_window_intervals = {key: [Interval(observation_window.start.timestamp(),
-                                                       observation_window.end.timestamp(),
-                                                       IntervalType.POSITIVE)]
-                                        for key in left.keys()}
+        observation_window_intervals = {
+            key: [
+                Interval(
+                    observation_window.start.timestamp(),
+                    observation_window.end.timestamp(),
+                    IntervalType.POSITIVE,
+                )
+            ]
+            for key in left.keys()
+        }
         if isinstance(self.expr, logic.LeftDependentToggle):
             fill_type = IntervalType.NOT_APPLICABLE
         else:
             assert isinstance(self.expr, logic.ConditionalFilter)
             fill_type = IntervalType.NEGATIVE
 
-        def new_interval(start: int, end: int, intervals: List[GeneralizedInterval]) -> GeneralizedInterval:
+        def new_interval(
+            start: int, end: int, intervals: List[GeneralizedInterval]
+        ) -> GeneralizedInterval:
             left_interval, right_interval, observation_window_ = intervals
-            if (left_interval is None) or not left_interval.type == IntervalType.POSITIVE :
+            if (
+                left_interval is None
+            ) or not left_interval.type == IntervalType.POSITIVE:
                 # no left_interval or not positive -> use fill type
                 return Interval(start, end, fill_type)
             elif right_interval is not None:
                 return interval_like(right_interval, start, end)
-            else: # left_interval but not right_interval -> implicit negative
+            else:  # left_interval but not right_interval -> implicit negative
                 return None
-        return process.find_rectangles([left, right, observation_window_intervals], new_interval)
+
+        return process.find_rectangles(
+            [left, right, observation_window_intervals], new_interval
+        )
 
     def handle_temporal_operator(
         self, data: list[PersonIntervals], observation_window: TimeRange
@@ -575,9 +522,15 @@
 
             # Incrementally compute the interval type for each window
             # interval.
-            window_types: dict[AnyInterval, Any] = dict() # window interval -> interval type
-            def update_window_type(window_interval, data_interval):
+            window_types: dict[AnyInterval, IntervalType] = (
+                dict()
+            )  # window interval -> interval type
+
+            def update_window_type(
+                window_interval: AnyInterval, data_interval: AnyInterval
+            ) -> IntervalType:
                 window_type = window_types.get(window_interval.lower, None)
+
                 if data_interval is None or data_interval.type is IntervalType.NEGATIVE:
                     if window_type is not IntervalType.POSITIVE:
                         window_type = IntervalType.NEGATIVE
@@ -591,12 +544,16 @@
                     if window_type is None:
                         window_type = IntervalType.NO_DATA
                 window_types[window_interval.lower] = window_type
+
                 return window_type
+
             # The boundaries of the result intervals are identical to
             # those of the window intervals. In addition, update the
             # result interval window types based on the data
             # intervals.
-            def is_same_interval(left_intervals, right_intervals):
+            def is_same_interval(
+                left_intervals: tuple[AnyInterval], right_intervals: tuple[AnyInterval]
+            ) -> bool:
                 left_window_interval, left_data_interval = left_intervals
                 right_window_interval, right_data_interval = right_intervals
                 if right_window_interval is None:
@@ -615,21 +572,30 @@
                         else:
                             update_window_type(left_window_interval, left_data_interval)
                             return False
+
             # Create result intervals based on the computed interval
             # types.
-            def result_interval(start: int, end: int, intervals: List[AnyInterval]):
+            def result_interval(
+                start: int, end: int, intervals: List[AnyInterval]
+            ) -> AnyInterval:
                 window_interval, data_interval = intervals
-                if window_interval is None or window_interval.type is IntervalType.NOT_APPLICABLE:
+                if (
+                    window_interval is None
+                    or window_interval.type is IntervalType.NOT_APPLICABLE
+                ):
                     return Interval(start, end, IntervalType.NOT_APPLICABLE)
                 else:
                     window_type = window_types.get(window_interval.lower, None)
                     if window_type is None:
                         window_type = update_window_type(window_interval, data_interval)
                     return Interval(start, end, window_type)
-            person_indicator_windows = { key: indicator_windows for key in data_p.keys() }
-            result = process.find_rectangles([ person_indicator_windows, data_p],
-                                             result_interval,
-                                             is_same_result=is_same_interval)
+
+            person_indicator_windows = {key: indicator_windows for key in data_p.keys()}
+            result = process.find_rectangles(
+                [person_indicator_windows, data_p],
+                result_interval,
+                is_same_result=is_same_interval,
+            )
 
         return result
 
@@ -658,7 +624,23 @@
             interval_type=IntervalType.NEGATIVE,
         )
 
-        result = process.concat_intervals([data, data_negative])
+        def union_interval(
+            start: int, end: int, intervals: List[GeneralizedInterval]
+        ) -> GeneralizedInterval:
+            with IntervalType.union_order():
+                max_interval = max(
+                    intervals,
+                    key=lambda i: IntervalType.NEGATIVE if i is None else i.type,
+                )
+            if max_interval is not None:
+                return interval_like(max_interval, start, end)
+            else:
+                # Explicit representation of negative intervals is
+                # required here because the database views do not
+                # understand the implicit representation.
+                return Interval(start, end, IntervalType.NEGATIVE)
+
+        result = process.find_rectangles([data, data_negative], union_interval)
 
         return result
 
@@ -701,7 +683,8 @@
             run_id=bind_params["run_id"],
             cohort_category=self.category,
         )
-        def interval_data(interval):
+
+        def interval_data(interval: AnyInterval) -> dict:
             data = dict(
                 interval_start=interval.lower,
                 interval_end=interval.upper,
