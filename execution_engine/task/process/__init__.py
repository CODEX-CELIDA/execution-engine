--- conflicted
+++ resolved
@@ -40,12 +40,12 @@
 
 Interval = namedtuple("Interval", ["lower", "upper", "type"])
 IntervalWithCount = namedtuple("IntervalWithCount", ["lower", "upper", "type", "count"])
-<<<<<<< HEAD
 
 AnyInterval = Interval | IntervalWithCount
 GeneralizedInterval = None | AnyInterval
 
 TInterval = TypeVar("TInterval", bound=AnyInterval)
+
 
 def interval_like(interval: TInterval, start: int, end: int) -> TInterval:
     """
@@ -60,9 +60,4 @@
         I: A copy of the interval with updated lower and upper bounds.
     """
 
-    return interval._replace(lower=start, upper=end)  # type: ignore[return-value]
-=======
-IntervalWithTypeCounts = namedtuple(
-    "IntervalWithTypeCounts", ["lower", "upper", "counts"]
-)
->>>>>>> b05950d7
+    return interval._replace(lower=start, upper=end)  # type: ignore[return-value]