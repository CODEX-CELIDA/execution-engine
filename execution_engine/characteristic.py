from abc import ABC, abstractmethod
from dataclasses import dataclass
from enum import Enum
from typing import Any, Iterator, List, Optional, Tuple, Type, Union

from fhir.resources.codeableconcept import CodeableConcept
from fhir.resources.coding import Coding
from fhir.resources.evidencevariable import (
    EvidenceVariableCharacteristic,
    EvidenceVariableCharacteristicDefinitionByTypeAndValue,
)
from fhir.resources.quantity import Quantity
from fhir.resources.range import Range

from .clients import tx_client
from .constants import *
<<<<<<< HEAD
=======
from .fhir.util import get_coding
from .omop.cohort_definition.value import AbstractValue, ValueConcept, ValueNumber
>>>>>>> efd28009
from .omop.concepts import Concept, ConceptSet
from .omop.criterion import (
    ConditionOccurrence,
    Criterion,
    Measurement,
    Observation,
    ProcedureOccurrence,
    VisitOccurrence,
)
from .omop.vocabulary import (
    LOINC,
    SNOMEDCT,
    UCUM,
    AbstractVocabulary,
    standard_vocabulary,
)


class CharacteristicCombination:
    """Combination of Characteristics"""

    class Code(Enum):
        """
        The code for the combination of characteristics.
        """

        ALL_OF = "all-of"  # all characteristics must be true
        ANY_OF = "any-of"  # at least one characteristic must be true
        AT_LEAST = "at-least"  # at least n characteristics must be true
        AT_MOST = "at-most"  # at most n characteristics must be true
        STATISTICAL = "statistical"  # statistical combination of characteristics
        NET_EFFECT = "net-effect"  # net effect of characteristics
        DATASET = "dataset"  # dataset of characteristics

    def __init__(
        self, code: Code, exclude: bool, threshold: Optional[int] = None
    ) -> None:
        """
        Creates a new characteristic combination.
        """
        self.code: CharacteristicCombination.Code = code
        self.characteristics: List[
            Union["AbstractCharacteristic", "CharacteristicCombination"]
        ] = []
        self.exclude: bool = exclude
        self.threshold: Optional[int] = threshold

    def add(
        self,
        characteristic: Union["AbstractCharacteristic", "CharacteristicCombination"],
    ) -> None:
        """Adds a characteristic to this combination."""
        self.characteristics.append(characteristic)

    def __iter__(self) -> Iterator:
        """Return an iterator for the characteristics of this combination."""
        return iter(self.characteristics)


class AbstractCharacteristic(ABC):
    """
    An abstract characteristic.

    An instance of this class represents a single characteristic entry of the EvidenceVariable resource
    in the context of CPG-on-EBM-on-FHIR. In the Implementation Guide (specifically, the EligibilityCriteria profile),
    several types of characteristics are defined, including:
    - Condition
    - Allergy
    - Radiologic finding
    - Episode of Care
    - Procedure
    - Ventilation Observable
    - Laboratory Value
    Each of these slices from the Implementation Guide is represented by a subclass of this class.

    Subclasses must define the following methods:
    - valid: returns True if the supplied characteristic falls within the scope of the subclass
    - to_omop: converts the characteristic to a list of OMOP criteria
    - from_fhir: creates a new instance of the subclass from a FHIR EvidenceVariable.characteristic element

    """

    _criterion_class: Type[Criterion]

    @dataclass
    class ValueNumber:
        """
        A value of type number.
        """

        unit: Concept
        value: Optional[float] = None
        value_min: Optional[float] = None
        value_max: Optional[float] = None

    def __init__(self, exclude: Optional[bool]) -> None:
        self._exclude = exclude
        self._type: Optional[Concept] = None
        self._value: Any = None

    @classmethod
    @abstractmethod
    def from_fhir(
        cls, characteristic: EvidenceVariableCharacteristic
    ) -> "AbstractCharacteristic":
        """Creates a new characteristic from a FHIR EvidenceVariable."""
        raise NotImplementedError()

    @property
    def exclude(self) -> bool:
        """Returns True if this characteristic is an exclusion."""
        # if exclude is not set in the FHIR resource, it defaults to False
        if self._exclude is None:
            return False
        return self._exclude

    @property
    def type(self) -> Optional[Concept]:
        """The type of this characteristic."""
        return self._type

    @type.setter
    def type(self, type: Concept) -> None:
        """Sets the type of this characteristic."""
        self._type = type

    @property
    def value(self) -> Any:
        """The value of this characteristic."""
        return self._value

    @value.setter
    def value(self, value: Concept) -> None:
        """Sets the value of this characteristic."""
        self._value = value

    @staticmethod
    @abstractmethod
    def valid(
        char_definition: EvidenceVariableCharacteristic,
    ) -> bool:
        """Checks if the given FHIR EvidenceVariable is a valid characteristic."""
        raise NotImplementedError()

    @abstractmethod
    def to_sql(self) -> Tuple[ConceptSet, Criterion]:
        """Convert this characteristic to an OMOP criterion."""
        raise NotImplementedError()

    @staticmethod
    def select_value(
        c: EvidenceVariableCharacteristicDefinitionByTypeAndValue,
    ) -> Concept:
        """
        Selects the value of a characteristic by datatype.
        """
        if c.valueQuantity:
            return c.valueQuantity
        elif c.valueRange:
            return c.valueRange
        elif c.valueCodeableConcept:
            return c.valueCodeableConcept
        elif c.valueBoolean:
            return c.valueBoolean
        else:
            raise ValueError("No value found")

    @staticmethod
    def get_standard_concept(cc: Coding) -> Concept:
        """
        Gets the standard concept for a CodeableConcept.Coding.
        """
        return standard_vocabulary.get_standard_concept(cc.system, cc.code)

    @staticmethod
    def get_standard_concept_unit(code: str) -> Concept:
        """
        Gets the standard concept for a unit.
        """
        return standard_vocabulary.get_standard_concept(UCUM.system_uri, code)


class CharacteristicFactory:
    """Factory for creating characteristics objects from EvidenceVariable.characteristic."""

    def __init__(self) -> None:
        self._characteristic_types: List[Type[AbstractCharacteristic]] = []

    def register_characteristic_type(
        self, characteristic: Type[AbstractCharacteristic]
    ) -> None:
        """Register a new characteristic type."""
        self._characteristic_types.append(characteristic)

    def get_characteristic(
        self, fhir: EvidenceVariableCharacteristic
    ) -> AbstractCharacteristic:
        """Get the characteristic type for the given CodeableConcept from EvidenceVariable.characteristic.definitionByTypeAndValue.type."""
        for characteristic in self._characteristic_types:
            if characteristic.valid(fhir):
                return characteristic.from_fhir(fhir)
        raise ValueError("No characteristic type matched the FHIR definition.")


class AbstractCodeableConceptCharacteristic(AbstractCharacteristic):
    """
    An abstract characteristic that uses a CodeableConcept as its value.

    """  # fixme : docstring

    _concept_code: str
    _concept_vocabulary: Type[AbstractVocabulary]

    @classmethod
    def valid(
        cls,
        char_definition: EvidenceVariableCharacteristic,
    ) -> bool:
        """Checks if the given FHIR definition is a valid condition characteristic in the context of CPG-on-EBM-on-FHIR."""
        cc = get_coding(char_definition.definitionByTypeAndValue.type)
        return (
            cls._concept_vocabulary.is_system(cc.system)
            and cc.code == cls._concept_code
        )

    @classmethod
    def from_fhir(
        cls, characteristic: EvidenceVariableCharacteristic
    ) -> AbstractCharacteristic:
        """Creates a new Characteristic instance from a FHIR EvidenceVariable.characteristic."""
        assert cls.valid(characteristic), "Invalid characteristic definition"

        cc = get_coding(characteristic.definitionByTypeAndValue.valueCodeableConcept)
        omop_concept = cls.get_standard_concept(cc)

        c = cls(characteristic.exclude)
        c.value = omop_concept

        return c


class ConditionCharacteristic(AbstractCodeableConceptCharacteristic):
    """A condition characteristic in the context of CPG-on-EBM-on-FHIR."""

    _concept_code = SCT_CLINICAL_FINDING
    _concept_vocabulary = SNOMEDCT
    _criterion_class = ConditionOccurrence


class AllergyCharacteristic(AbstractCodeableConceptCharacteristic):
    """An allergy characteristic in the context of CPG-on-EBM-on-FHIR."""

    _concept_code = SCT_ALLERGIC_DISPOSITION
    _concept_vocabulary = SNOMEDCT
    _criterion_class = ConditionOccurrence


class RadiologyCharacteristic(AbstractCodeableConceptCharacteristic):
    """A radiology characteristic in the context of CPG-on-EBM-on-FHIR."""

    _concept_code = SCT_RADIOLOGIC_FINDING
    _concept_vocabulary = SNOMEDCT
    _criterion_class = ConditionOccurrence


class ProcedureCharacteristic(AbstractCodeableConceptCharacteristic):
    """A procedure characteristic in the context of CPG-on-EBM-on-FHIR."""

    _concept_code = SCT_PROCEDURE
    _concept_vocabulary = SNOMEDCT
    _criterion_class = ProcedureOccurrence


class AbstractValueCharacteristic(AbstractCharacteristic, ABC):
    """An abstract characteristic that is not only defined by a concept but has additionally a value."""

    @classmethod
    def from_fhir(
        cls, characteristic: EvidenceVariableCharacteristic
    ) -> AbstractCharacteristic:
        """Creates a new Characteristic instance from a FHIR EvidenceVariable.characteristic."""
        assert cls.valid(characteristic), "Invalid characteristic definition"

        cc = get_coding(characteristic.definitionByTypeAndValue.type)
        type_omop_concept = cls.get_standard_concept(cc)

        c = cls(characteristic.exclude)
        c.type = type_omop_concept

        value = c.select_value(characteristic.definitionByTypeAndValue)
        if isinstance(value, CodeableConcept):
            cc = get_coding(value)
            value_omop_concept = cls.get_standard_concept(cc)
            c.value = value_omop_concept
        elif isinstance(value, Quantity):
            c.value = AbstractCharacteristic.ValueNumber(
                value=value.value, unit=cls.get_standard_concept_unit(value.unit)
            )
        elif isinstance(value, Range):

            if value.low is not None and value.high is not None:
                assert (
                    value.low.code == value.high.code
                ), "Range low and high unit must be the same"

            unit_code = value.low.code if value.low is not None else value.high.code

            c.value = AbstractCharacteristic.ValueNumber(
                unit=cls.get_standard_concept_unit(unit_code)
            )

            if value.low is not None:
                c.value.value_min = float(value.low.value)

            if value.high is not None:
                c.value.value_max = float(value.high.value)

        else:
            raise NotImplementedError

        return c


class EpisodeOfCareCharacteristic(AbstractCodeableConceptCharacteristic):
    """An episode of care characteristic in the context of CPG-on-EBM-on-FHIR."""

    _concept_code = LOINC_EPISODE_OF_CARE_TYPE
    _concept_vocabulary = LOINC
    _criterion_class = VisitOccurrence


class LaboratoryCharacteristic(AbstractValueCharacteristic):
    """A laboratory characteristic in the context of CPG-on-EBM-on-FHIR."""

    _criterion_class = Measurement

    @staticmethod
    def valid(
        char_definition: EvidenceVariableCharacteristic,
    ) -> bool:
        """Checks if characteristic is a laboratory observable in the context of CPG-on-EBM-on-FHIR"""
        cc = get_coding(char_definition.definitionByTypeAndValue.type)
        # TODO: Don't just use all LOINC codes, but restrict to subset of important ones (or actually used ones)
        return LOINC.is_system(cc.system)


class VentilationObservableCharacteristic(AbstractValueCharacteristic):
    """A ventilation observable characteristic in the context of CPG-on-EBM-on-FHIR."""

    _criterion_class = Measurement

    @staticmethod
    def valid(
        char_definition: EvidenceVariableCharacteristic,
    ) -> bool:
        """Checks if characteristic is a ventilation observable in the context of CPG-on-EBM-on-FHIR."""
        cc = get_coding(char_definition.definitionByTypeAndValue.type)
        ventilationObservablesSCT = tx_client.get_descendents(
            SNOMEDCT.system_uri, SCT_VENTILATOR_OBSERVABLE
        )
        ventilationObservablesLOINC = tx_client.get_value_set(VS_VENTILATOR_OBSERVABLE)

        return (
            SNOMEDCT.is_system(cc.system) and cc.code in ventilationObservablesSCT
        ) or (LOINC.is_system(cc.system) and cc.code in ventilationObservablesLOINC)<|MERGE_RESOLUTION|>--- conflicted
+++ resolved
@@ -14,11 +14,8 @@
 
 from .clients import tx_client
 from .constants import *
-<<<<<<< HEAD
-=======
 from .fhir.util import get_coding
 from .omop.cohort_definition.value import AbstractValue, ValueConcept, ValueNumber
->>>>>>> efd28009
 from .omop.concepts import Concept, ConceptSet
 from .omop.criterion import (
     ConditionOccurrence,
@@ -77,6 +74,10 @@
         """Return an iterator for the characteristics of this combination."""
         return iter(self.characteristics)
 
+    def to_omop(self) -> List[Tuple[ConceptSet, Criterion]]:
+        """Convert this characteristic combination to a list of OMOP criteria."""
+        return [c.to_omop() for c in self.characteristics]
+
 
 class AbstractCharacteristic(ABC):
     """
@@ -164,7 +165,7 @@
         raise NotImplementedError()
 
     @abstractmethod
-    def to_sql(self) -> Tuple[ConceptSet, Criterion]:
+    def to_omop(self) -> Tuple[ConceptSet, Criterion]:
         """Convert this characteristic to an OMOP criterion."""
         raise NotImplementedError()
 
@@ -259,6 +260,11 @@
 
         return c
 
+    def to_omop(self) -> Tuple[ConceptSet, Criterion]:
+        """Converts this characteristic to an OMOP criterion of type ConditionOccurrence."""
+        cs = ConceptSet(name=self.value.name, concept=self.value)  # fixme
+        return cs, self._criterion_class(cs)
+
 
 class ConditionCharacteristic(AbstractCodeableConceptCharacteristic):
     """A condition characteristic in the context of CPG-on-EBM-on-FHIR."""
@@ -341,6 +347,43 @@
 
         return c
 
+    def to_omop(self) -> Tuple[ConceptSet, Criterion]:
+        """Converts this characteristic to an OMOP criterion."""
+
+        assert self.type is not None, "Characteristic type must be set"
+
+        cs = ConceptSet(name=self.type.name, concept=self.type)
+        value: AbstractValue
+
+        if isinstance(self.value, Concept):
+            value = ValueConcept(self.value)
+        elif isinstance(self.value, AbstractCharacteristic.ValueNumber):
+
+            if self.value.value_min is not None and self.value.value_max is not None:
+                operator = ValueNumber.Operator.BETWEEN
+                value_num = self.value.value_min
+                extent = self.value.value_max
+            elif self.value.value_min is not None:
+                operator = ValueNumber.Operator.GREATER_OR_EQUAL_TO
+                value_num = self.value.value_min
+                extent = None
+            elif self.value.value_max is not None:
+                operator = ValueNumber.Operator.LESS_OR_EQUAL_TO
+                value_num = self.value.value_max
+                extent = None
+            elif self.value.value is not None:
+                operator = ValueNumber.Operator.EQUAL_TO
+                value_num = self.value.value
+                extent = None
+            else:
+                raise ValueError("Value must have either value, or low or high range")
+
+            value = ValueNumber(
+                value=value_num, operator=operator, extent=extent, unit=self.value.unit
+            )
+
+        return cs, self._criterion_class(cs, value=value)
+
 
 class EpisodeOfCareCharacteristic(AbstractCodeableConceptCharacteristic):
     """An episode of care characteristic in the context of CPG-on-EBM-on-FHIR."""
@@ -348,6 +391,10 @@
     _concept_code = LOINC_EPISODE_OF_CARE_TYPE
     _concept_vocabulary = LOINC
     _criterion_class = VisitOccurrence
+
+    def to_omop(self) -> Tuple[ConceptSet, Criterion]:
+        """Converts this characteristic to an OMOP criterion of type ConditionOccurrence."""
+        return super().to_omop()
 
 
 class LaboratoryCharacteristic(AbstractValueCharacteristic):
